// Package zk is a native Go client library for the ZooKeeper orchestration service.
package zk

/*
TODO:
* make sure a ping response comes back in a reasonable time

Possible watcher events:
* Event{Type: EventNotWatching, State: StateDisconnected, Path: path, Err: err}
*/

import (
	"crypto/rand"
	"encoding/binary"
	"errors"
	"fmt"
	"io"
	"net"
	"strconv"
	"strings"
	"sync"
	"sync/atomic"
	"time"
)

// ErrNoServer indicates that an operation cannot be completed
// because attempts to connect to all servers in the list failed.
var ErrNoServer = errors.New("zk: could not connect to a server")

// ErrInvalidPath indicates that an operation was being attempted on
// an invalid path. (e.g. empty path)
var ErrInvalidPath = errors.New("zk: invalid path")

// DefaultLogger uses the stdlib log package for logging.
var DefaultLogger Logger = defaultLogger{}

const (
	bufferSize      = 1536 * 1024
	eventChanSize   = 6
	sendChanSize    = 16
	protectedPrefix = "_c_"
)

type watchType int

const (
	watchTypeData  = iota
	watchTypeExist = iota
	watchTypeChild = iota
)

type watchPathType struct {
	path  string
	wType watchType
}

type Dialer func(network, address string, timeout time.Duration) (net.Conn, error)

// Logger is an interface that can be implemented to provide custom log output.
type Logger interface {
	Printf(string, ...interface{})
}

type Conn struct {
	lastZxid         int64
	sessionID        int64
	state            State // must be 32-bit aligned
	xid              uint32
	sessionTimeoutMs int32 // session timeout in milliseconds
	passwd           []byte

	dialer          Dialer
	servers         []string
	serverIndex     int // remember last server that was tried during connect to round-robin attempts to servers
	lastServerIndex int // index of the last server that was successfully connected to and authenticated with
	conn            net.Conn
	eventChan       chan Event
	shouldQuit      chan struct{}
	pingInterval    time.Duration
	recvTimeout     time.Duration
	connectTimeout  time.Duration

	sendChan     chan *request
	requests     map[int32]*request // Xid -> pending request
	requestsLock sync.Mutex
	watchers     map[watchPathType][]chan Event
	watchersLock sync.Mutex

	// Debug (used by unit tests)
	reconnectDelay time.Duration

	logger Logger
}

type request struct {
	xid        int32
	opcode     int32
	pkt        interface{}
	recvStruct interface{}
	recvChan   chan response

	// Because sending and receiving happen in separate go routines, there's
	// a possible race condition when creating watches from outside the read
	// loop. We must ensure that a watcher gets added to the list synchronously
	// with the response from the server on any request that creates a watch.
	// In order to not hard code the watch logic for each opcode in the recv
	// loop the caller can use recvFunc to insert some synchronously code
	// after a response.
	recvFunc func(*request, *responseHeader, error)
}

type response struct {
	zxid int64
	err  error
}

type Event struct {
	Type   EventType
	State  State
	Path   string // For non-session events, the path of the watched node.
	Err    error
	Server string // For connection events
}

// Connect establishes a new connection to a pool of zookeeper servers
// using the default net.Dialer. See ConnectWithDialer for further
// information about session timeout.
func Connect(servers []string, sessionTimeout time.Duration) (*Conn, <-chan Event, error) {
	return ConnectWithDialer(servers, sessionTimeout, nil)
}

// ConnectWithDialer establishes a new connection to a pool of zookeeper
// servers. The provided session timeout sets the amount of time for which
// a session is considered valid after losing connection to a server. Within
// the session timeout it's possible to reestablish a connection to a different
// server and keep the same session. This is means any ephemeral nodes and
// watches are maintained.
func ConnectWithDialer(servers []string, sessionTimeout time.Duration, dialer Dialer) (*Conn, <-chan Event, error) {
	if len(servers) == 0 {
		return nil, nil, errors.New("zk: server list must not be empty")
	}

	srvs := make([]string, len(servers))

	for i, addr := range servers {
		if strings.Contains(addr, ":") {
			srvs[i] = addr
		} else {
			srvs[i] = addr + ":" + strconv.Itoa(DefaultPort)
		}
	}

	// Randomize the order of the servers to avoid creating hotspots
	stringShuffle(srvs)

	ec := make(chan Event, eventChanSize)
	if dialer == nil {
		dialer = net.DialTimeout
	}
	conn := Conn{
		dialer:          dialer,
		servers:         srvs,
		serverIndex:     0,
		lastServerIndex: -1,
		conn:            nil,
		state:           StateDisconnected,
		eventChan:       ec,
		shouldQuit:      make(chan struct{}),
		connectTimeout:  1 * time.Second,
		sendChan:        make(chan *request, sendChanSize),
		requests:        make(map[int32]*request),
		watchers:        make(map[watchPathType][]chan Event),
		passwd:          emptyPassword,
		logger:          DefaultLogger,

		// Debug
		reconnectDelay: 0,
	}
	conn.setTimeouts(int32(sessionTimeout / time.Millisecond))

	go func() {
		conn.loop()
		conn.flushRequests(ErrClosing)
		conn.invalidateWatches(ErrClosing)
		close(conn.eventChan)
	}()
	return &conn, ec, nil
}

func (c *Conn) Close() {
	close(c.shouldQuit)

	select {
	case <-c.queueRequest(opClose, &closeRequest{}, &closeResponse{}, nil):
	case <-time.After(time.Second):
	}
}

// State returns the current state of the connection.
func (c *Conn) State() State {
	return State(atomic.LoadInt32((*int32)(&c.state)))
}

// SessionId returns the current session id of the connection.
func (c *Conn) SessionID() int64 {
	return c.sessionID
}

// SetLogger sets the logger to be used for printing errors.
// Logger is an interface provided by this package.
func (c *Conn) SetLogger(l Logger) {
	c.logger = l
}

func (c *Conn) setTimeouts(sessionTimeoutMs int32) {
	c.sessionTimeoutMs = sessionTimeoutMs
	sessionTimeout := time.Duration(sessionTimeoutMs) * time.Millisecond
	c.recvTimeout = sessionTimeout * 2 / 3
	c.pingInterval = c.recvTimeout / 2
}

func (c *Conn) setState(state State) {
	atomic.StoreInt32((*int32)(&c.state), int32(state))
	select {
	case c.eventChan <- Event{Type: EventSession, State: state, Server: c.servers[c.serverIndex]}:
	default:
		// panic("zk: event channel full - it must be monitored and never allowed to be full")
	}
}

func (c *Conn) connect() error {
	for {
		c.serverIndex = (c.serverIndex + 1) % len(c.servers)
		c.setState(StateConnecting)
		if c.serverIndex == c.lastServerIndex {
			c.flushUnsentRequests(ErrNoServer)
			select {
			case <-time.After(time.Second):
				// pass
			case <-c.shouldQuit:
				c.setState(StateDisconnected)
				c.flushUnsentRequests(ErrClosing)
				return ErrClosing
			}
		} else if c.lastServerIndex < 0 {
			// lastServerIndex defaults to -1 to avoid a delay on the initial connect
			c.lastServerIndex = 0
		}

		zkConn, err := c.dialer("tcp", c.servers[c.serverIndex], c.connectTimeout)
		if err == nil {
			c.conn = zkConn
			c.setState(StateConnected)
			c.logger.Printf("Connected to %s", c.servers[c.serverIndex])
			return nil
		}

		c.logger.Printf("Failed to connect to %s: %+v", c.servers[c.serverIndex], err)
	}
}

func (c *Conn) loop() {
	for {
		if err := c.connect(); err != nil {
			// c.Close() was called
			return
		}

		err := c.authenticate()
		switch {
		case err == ErrSessionExpired:
			c.logger.Printf("Authentication failed: %s", err)
			c.invalidateWatches(err)
		case err != nil && c.conn != nil:
			c.logger.Printf("Authentication failed: %s", err)
			c.conn.Close()
		case err == nil:
			c.logger.Printf("Authenticated: id=%d, timeout=%d", c.sessionID, c.sessionTimeoutMs)
			c.lastServerIndex = c.serverIndex
			closeChan := make(chan struct{}) // channel to tell send loop stop
			var wg sync.WaitGroup

			wg.Add(1)
			go func() {
				err := c.sendLoop(c.conn, closeChan)
				c.logger.Printf("Send loop terminated: err=%v", err)
				c.conn.Close() // causes recv loop to EOF/exit
				wg.Done()
			}()

			wg.Add(1)
			go func() {
				err := c.recvLoop(c.conn)
				c.logger.Printf("Recv loop terminated: err=%v", err)
				if err == nil {
					panic("zk: recvLoop should never return nil error")
				}
				close(closeChan) // tell send loop to exit
				wg.Done()
			}()

			c.sendSetWatches()
			wg.Wait()
		}

		c.setState(StateDisconnected)

		select {
		case <-c.shouldQuit:
			c.flushRequests(ErrClosing)
			return
		default:
		}

		if err != ErrSessionExpired {
			err = ErrConnectionClosed
		}
		c.flushRequests(err)

		if c.reconnectDelay > 0 {
			select {
			case <-c.shouldQuit:
				return
			case <-time.After(c.reconnectDelay):
			}
		}
	}
}

func (c *Conn) flushUnsentRequests(err error) {
	for {
		select {
		default:
			return
		case req := <-c.sendChan:
			req.recvChan <- response{-1, err}
		}
	}
}

// Send error to all pending requests and clear request map
func (c *Conn) flushRequests(err error) {
	c.requestsLock.Lock()
	for _, req := range c.requests {
		req.recvChan <- response{-1, err}
	}
	c.requests = make(map[int32]*request)
	c.requestsLock.Unlock()
}

// Send error to all watchers and clear watchers map
func (c *Conn) invalidateWatches(err error) {
	c.watchersLock.Lock()
	defer c.watchersLock.Unlock()

	if len(c.watchers) >= 0 {
		for pathType, watchers := range c.watchers {
			ev := Event{Type: EventNotWatching, State: StateDisconnected, Path: pathType.path, Err: err}
			for _, ch := range watchers {
				ch <- ev
				close(ch)
			}
		}
		c.watchers = make(map[watchPathType][]chan Event)
	}
}

func (c *Conn) sendSetWatches() {
	c.watchersLock.Lock()
	defer c.watchersLock.Unlock()

	if len(c.watchers) == 0 {
		return
	}

	req := &setWatchesRequest{
		RelativeZxid: c.lastZxid,
		DataWatches:  make([]string, 0),
		ExistWatches: make([]string, 0),
		ChildWatches: make([]string, 0),
	}
	n := 0
	for pathType, watchers := range c.watchers {
		if len(watchers) == 0 {
			continue
		}
		switch pathType.wType {
		case watchTypeData:
			req.DataWatches = append(req.DataWatches, pathType.path)
		case watchTypeExist:
			req.ExistWatches = append(req.ExistWatches, pathType.path)
		case watchTypeChild:
			req.ChildWatches = append(req.ChildWatches, pathType.path)
		}
		n++
	}
	if n == 0 {
		return
	}

	go func() {
		res := &setWatchesResponse{}
		_, err := c.request(opSetWatches, req, res, nil)
		if err != nil {
			c.logger.Printf("Failed to set previous watches: %s", err.Error())
		}
	}()
}

func (c *Conn) authenticate() error {
	buf := make([]byte, 256)

	// Encode and send a connect request.
	n, err := encodePacket(buf[4:], &connectRequest{
		ProtocolVersion: protocolVersion,
		LastZxidSeen:    c.lastZxid,
		TimeOut:         c.sessionTimeoutMs,
		SessionID:       c.sessionID,
		Passwd:          c.passwd,
	})
	if err != nil {
		return err
	}

	binary.BigEndian.PutUint32(buf[:4], uint32(n))

	c.conn.SetWriteDeadline(time.Now().Add(c.recvTimeout * 10))
	_, err = c.conn.Write(buf[:n+4])
	c.conn.SetWriteDeadline(time.Time{})
	if err != nil {
		return err
	}

	// Receive and decode a connect response.
	c.conn.SetReadDeadline(time.Now().Add(c.recvTimeout * 10))
	_, err = io.ReadFull(c.conn, buf[:4])
	c.conn.SetReadDeadline(time.Time{})
	if err != nil {
<<<<<<< HEAD
		// Sometimes zookeeper just drops connection on invalid session data,
		// we prefer to drop session and start from scratch when that event
		// occurs instead of dropping into loop of connect/disconnect attempts
		atomic.StoreInt64(&c.sessionID, int64(0))
		c.passwd = emptyPassword
		c.lastZxid = 0
		c.setState(StateExpired)
		return ErrSessionExpired
=======
		return err
>>>>>>> 913027ed
	}

	blen := int(binary.BigEndian.Uint32(buf[:4]))
	if cap(buf) < blen {
		buf = make([]byte, blen)
	}

	_, err = io.ReadFull(c.conn, buf[:blen])
	if err != nil {
		return err
	}

	r := connectResponse{}
	_, err = decodePacket(buf[:blen], &r)
	if err != nil {
		return err
	}
	if r.SessionID == 0 {
		atomic.StoreInt64(&c.sessionID, int64(0))
		c.passwd = emptyPassword
		c.lastZxid = 0
		c.setState(StateExpired)
		return ErrSessionExpired
	}

<<<<<<< HEAD
	c.timeout = r.TimeOut
	atomic.StoreInt64(&c.sessionID, r.SessionID)
=======
	c.setTimeouts(r.TimeOut)
	c.sessionID = r.SessionID
>>>>>>> 913027ed
	c.passwd = r.Passwd
	c.setState(StateHasSession)

	return nil
}

func (c *Conn) sendLoop(conn net.Conn, closeChan <-chan struct{}) error {
	pingTicker := time.NewTicker(c.pingInterval)
	defer pingTicker.Stop()

	buf := make([]byte, bufferSize)
	for {
		select {
		case req := <-c.sendChan:
			header := &requestHeader{req.xid, req.opcode}
			n, err := encodePacket(buf[4:], header)
			if err != nil {
				req.recvChan <- response{-1, err}
				continue
			}

			n2, err := encodePacket(buf[4+n:], req.pkt)
			if err != nil {
				req.recvChan <- response{-1, err}
				continue
			}

			n += n2

			binary.BigEndian.PutUint32(buf[:4], uint32(n))

			c.requestsLock.Lock()
			select {
			case <-closeChan:
				req.recvChan <- response{-1, ErrConnectionClosed}
				c.requestsLock.Unlock()
				return ErrConnectionClosed
			default:
			}
			c.requests[req.xid] = req
			c.requestsLock.Unlock()

			conn.SetWriteDeadline(time.Now().Add(c.recvTimeout))
			_, err = conn.Write(buf[:n+4])
			conn.SetWriteDeadline(time.Time{})
			if err != nil {
				req.recvChan <- response{-1, err}
				conn.Close()
				return err
			}
		case <-pingTicker.C:
			n, err := encodePacket(buf[4:], &requestHeader{Xid: -2, Opcode: opPing})
			if err != nil {
				panic("zk: opPing should never fail to serialize")
			}

			binary.BigEndian.PutUint32(buf[:4], uint32(n))

			conn.SetWriteDeadline(time.Now().Add(c.recvTimeout))
			_, err = conn.Write(buf[:n+4])
			conn.SetWriteDeadline(time.Time{})
			if err != nil {
				conn.Close()
				return err
			}
		case <-closeChan:
			return nil
		}
	}
}

func (c *Conn) recvLoop(conn net.Conn) error {
	buf := make([]byte, bufferSize)
	for {
		// package length
		conn.SetReadDeadline(time.Now().Add(c.recvTimeout))
		_, err := io.ReadFull(conn, buf[:4])
		if err != nil {
			return err
		}

		blen := int(binary.BigEndian.Uint32(buf[:4]))
		if cap(buf) < blen {
			buf = make([]byte, blen)
		}

		_, err = io.ReadFull(conn, buf[:blen])
		conn.SetReadDeadline(time.Time{})
		if err != nil {
			return err
		}

		res := responseHeader{}
		_, err = decodePacket(buf[:16], &res)
		if err != nil {
			return err
		}

		if res.Xid == -1 {
			res := &watcherEvent{}
			_, err := decodePacket(buf[16:16+blen], res)
			if err != nil {
				return err
			}
			ev := Event{
				Type:  res.Type,
				State: res.State,
				Path:  res.Path,
				Err:   nil,
			}
			select {
			case c.eventChan <- ev:
			default:
			}
			wTypes := make([]watchType, 0, 2)
			switch res.Type {
			case EventNodeCreated:
				wTypes = append(wTypes, watchTypeExist)
			case EventNodeDeleted, EventNodeDataChanged:
				wTypes = append(wTypes, watchTypeExist, watchTypeData, watchTypeChild)
			case EventNodeChildrenChanged:
				wTypes = append(wTypes, watchTypeChild)
			}
			c.watchersLock.Lock()
			for _, t := range wTypes {
				wpt := watchPathType{res.Path, t}
				if watchers := c.watchers[wpt]; watchers != nil && len(watchers) > 0 {
					for _, ch := range watchers {
						ch <- ev
						close(ch)
					}
					delete(c.watchers, wpt)
				}
			}
			c.watchersLock.Unlock()
		} else if res.Xid == -2 {
			// Ping response. Ignore.
		} else if res.Xid < 0 {
			c.logger.Printf("Xid < 0 (%d) but not ping or watcher event", res.Xid)
		} else {
			if res.Zxid > 0 {
				c.lastZxid = res.Zxid
			}

			c.requestsLock.Lock()
			req, ok := c.requests[res.Xid]
			if ok {
				delete(c.requests, res.Xid)
			}
			c.requestsLock.Unlock()

			if !ok {
				c.logger.Printf("Response for unknown request with xid %d", res.Xid)
			} else {
				if res.Err != 0 {
					err = res.Err.toError()
				} else {
					_, err = decodePacket(buf[16:16+blen], req.recvStruct)
				}
				if req.recvFunc != nil {
					req.recvFunc(req, &res, err)
				}
				req.recvChan <- response{res.Zxid, err}
				if req.opcode == opClose {
					return io.EOF
				}
			}
		}
	}
}

func (c *Conn) nextXid() int32 {
	return int32(atomic.AddUint32(&c.xid, 1) & 0x7fffffff)
}

func (c *Conn) addWatcher(path string, watchType watchType) <-chan Event {
	c.watchersLock.Lock()
	defer c.watchersLock.Unlock()

	ch := make(chan Event, 1)
	wpt := watchPathType{path, watchType}
	c.watchers[wpt] = append(c.watchers[wpt], ch)
	return ch
}

func (c *Conn) queueRequest(opcode int32, req interface{}, res interface{}, recvFunc func(*request, *responseHeader, error)) <-chan response {
	rq := &request{
		xid:        c.nextXid(),
		opcode:     opcode,
		pkt:        req,
		recvStruct: res,
		recvChan:   make(chan response, 1),
		recvFunc:   recvFunc,
	}
	c.sendChan <- rq
	return rq.recvChan
}

func (c *Conn) request(opcode int32, req interface{}, res interface{}, recvFunc func(*request, *responseHeader, error)) (int64, error) {
	r := <-c.queueRequest(opcode, req, res, recvFunc)
	return r.zxid, r.err
}

func (c *Conn) AddAuth(scheme string, auth []byte) error {
	_, err := c.request(opSetAuth, &setAuthRequest{Type: 0, Scheme: scheme, Auth: auth}, &setAuthResponse{}, nil)
	return err
}

func (c *Conn) Children(path string) ([]string, *Stat, error) {
	res := &getChildren2Response{}
	_, err := c.request(opGetChildren2, &getChildren2Request{Path: path, Watch: false}, res, nil)
	return res.Children, &res.Stat, err
}

func (c *Conn) ChildrenW(path string) ([]string, *Stat, <-chan Event, error) {
	var ech <-chan Event
	res := &getChildren2Response{}
	_, err := c.request(opGetChildren2, &getChildren2Request{Path: path, Watch: true}, res, func(req *request, res *responseHeader, err error) {
		if err == nil {
			ech = c.addWatcher(path, watchTypeChild)
		}
	})
	if err != nil {
		return nil, nil, nil, err
	}
	return res.Children, &res.Stat, ech, err
}

func (c *Conn) Get(path string) ([]byte, *Stat, error) {
	res := &getDataResponse{}
	_, err := c.request(opGetData, &getDataRequest{Path: path, Watch: false}, res, nil)
	return res.Data, &res.Stat, err
}

// GetW returns the contents of a znode and sets a watch
func (c *Conn) GetW(path string) ([]byte, *Stat, <-chan Event, error) {
	var ech <-chan Event
	res := &getDataResponse{}
	_, err := c.request(opGetData, &getDataRequest{Path: path, Watch: true}, res, func(req *request, res *responseHeader, err error) {
		if err == nil {
			ech = c.addWatcher(path, watchTypeData)
		}
	})
	if err != nil {
		return nil, nil, nil, err
	}
	return res.Data, &res.Stat, ech, err
}

func (c *Conn) Set(path string, data []byte, version int32) (*Stat, error) {
	if path == "" {
		return nil, ErrInvalidPath
	}
	res := &setDataResponse{}
	_, err := c.request(opSetData, &SetDataRequest{path, data, version}, res, nil)
	return &res.Stat, err
}

func (c *Conn) Create(path string, data []byte, flags int32, acl []ACL) (string, error) {
	res := &createResponse{}
	_, err := c.request(opCreate, &CreateRequest{path, data, acl, flags}, res, nil)
	return res.Path, err
}

// CreateProtectedEphemeralSequential fixes a race condition if the server crashes
// after it creates the node. On reconnect the session may still be valid so the
// ephemeral node still exists. Therefore, on reconnect we need to check if a node
// with a GUID generated on create exists.
func (c *Conn) CreateProtectedEphemeralSequential(path string, data []byte, acl []ACL) (string, error) {
	var guid [16]byte
	_, err := io.ReadFull(rand.Reader, guid[:16])
	if err != nil {
		return "", err
	}
	guidStr := fmt.Sprintf("%x", guid)

	parts := strings.Split(path, "/")
	parts[len(parts)-1] = fmt.Sprintf("%s%s-%s", protectedPrefix, guidStr, parts[len(parts)-1])
	rootPath := strings.Join(parts[:len(parts)-1], "/")
	protectedPath := strings.Join(parts, "/")

	var newPath string
	for i := 0; i < 3; i++ {
		newPath, err = c.Create(protectedPath, data, FlagEphemeral|FlagSequence, acl)
		switch err {
		case ErrSessionExpired:
			// No need to search for the node since it can't exist. Just try again.
		case ErrConnectionClosed:
			children, _, err := c.Children(rootPath)
			if err != nil {
				return "", err
			}
			for _, p := range children {
				parts := strings.Split(p, "/")
				if pth := parts[len(parts)-1]; strings.HasPrefix(pth, protectedPrefix) {
					if g := pth[len(protectedPrefix) : len(protectedPrefix)+32]; g == guidStr {
						return rootPath + "/" + p, nil
					}
				}
			}
		case nil:
			return newPath, nil
		default:
			return "", err
		}
	}
	return "", err
}

func (c *Conn) Delete(path string, version int32) error {
	_, err := c.request(opDelete, &DeleteRequest{path, version}, &deleteResponse{}, nil)
	return err
}

func (c *Conn) Exists(path string) (bool, *Stat, error) {
	res := &existsResponse{}
	_, err := c.request(opExists, &existsRequest{Path: path, Watch: false}, res, nil)
	exists := true
	if err == ErrNoNode {
		exists = false
		err = nil
	}
	return exists, &res.Stat, err
}

func (c *Conn) ExistsW(path string) (bool, *Stat, <-chan Event, error) {
	var ech <-chan Event
	res := &existsResponse{}
	_, err := c.request(opExists, &existsRequest{Path: path, Watch: true}, res, func(req *request, res *responseHeader, err error) {
		if err == nil {
			ech = c.addWatcher(path, watchTypeData)
		} else if err == ErrNoNode {
			ech = c.addWatcher(path, watchTypeExist)
		}
	})
	exists := true
	if err == ErrNoNode {
		exists = false
		err = nil
	}
	if err != nil {
		return false, nil, nil, err
	}
	return exists, &res.Stat, ech, err
}

func (c *Conn) GetACL(path string) ([]ACL, *Stat, error) {
	res := &getAclResponse{}
	_, err := c.request(opGetAcl, &getAclRequest{Path: path}, res, nil)
	return res.Acl, &res.Stat, err
}

func (c *Conn) SetACL(path string, acl []ACL, version int32) (*Stat, error) {
	res := &setAclResponse{}
	_, err := c.request(opSetAcl, &setAclRequest{Path: path, Acl: acl, Version: version}, res, nil)
	return &res.Stat, err
}

func (c *Conn) Sync(path string) (string, error) {
	res := &syncResponse{}
	_, err := c.request(opSync, &syncRequest{Path: path}, res, nil)
	return res.Path, err
}

type MultiResponse struct {
	Stat   *Stat
	String string
}

// Multi executes multiple ZooKeeper operations or none of them. The provided
// ops must be one of *CreateRequest, *DeleteRequest, *SetDataRequest, or
// *CheckVersionRequest.
func (c *Conn) Multi(ops ...interface{}) ([]MultiResponse, error) {
	req := &multiRequest{
		Ops:        make([]multiRequestOp, 0, len(ops)),
		DoneHeader: multiHeader{Type: -1, Done: true, Err: -1},
	}
	for _, op := range ops {
		var opCode int32
		switch op.(type) {
		case *CreateRequest:
			opCode = opCreate
		case *SetDataRequest:
			opCode = opSetData
		case *DeleteRequest:
			opCode = opDelete
		case *CheckVersionRequest:
			opCode = opCheck
		default:
			return nil, fmt.Errorf("unknown operation type %T", op)
		}
		req.Ops = append(req.Ops, multiRequestOp{multiHeader{opCode, false, -1}, op})
	}
	res := &multiResponse{}
	_, err := c.request(opMulti, req, res, nil)
	mr := make([]MultiResponse, len(res.Ops))
	for i, op := range res.Ops {
		mr[i] = MultiResponse{Stat: op.Stat, String: op.String}
	}
	return mr, err
}<|MERGE_RESOLUTION|>--- conflicted
+++ resolved
@@ -436,18 +436,7 @@
 	_, err = io.ReadFull(c.conn, buf[:4])
 	c.conn.SetReadDeadline(time.Time{})
 	if err != nil {
-<<<<<<< HEAD
-		// Sometimes zookeeper just drops connection on invalid session data,
-		// we prefer to drop session and start from scratch when that event
-		// occurs instead of dropping into loop of connect/disconnect attempts
-		atomic.StoreInt64(&c.sessionID, int64(0))
-		c.passwd = emptyPassword
-		c.lastZxid = 0
-		c.setState(StateExpired)
-		return ErrSessionExpired
-=======
 		return err
->>>>>>> 913027ed
 	}
 
 	blen := int(binary.BigEndian.Uint32(buf[:4]))
@@ -473,13 +462,8 @@
 		return ErrSessionExpired
 	}
 
-<<<<<<< HEAD
-	c.timeout = r.TimeOut
 	atomic.StoreInt64(&c.sessionID, r.SessionID)
-=======
 	c.setTimeouts(r.TimeOut)
-	c.sessionID = r.SessionID
->>>>>>> 913027ed
 	c.passwd = r.Passwd
 	c.setState(StateHasSession)
 
